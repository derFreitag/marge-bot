--- conflicted
+++ resolved
@@ -28,13 +28,11 @@
         log.debug('RESPONSE CODE: %s', response.status_code)
         log.debug('RESPONSE BODY: %r', response.content)
 
-<<<<<<< HEAD
         if response_json is not None:
             response_json.update(response.json())
-=======
+
         if response.status_code == 202:
             return True  # Accepted
->>>>>>> b1c9e0a9
 
         if response.status_code == 204:
             return True  # NoContent
