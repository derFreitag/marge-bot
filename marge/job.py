# pylint: disable=too-many-locals,too-many-branches,too-many-statements
import enum
import logging as log
import time
import re
from collections import namedtuple
from datetime import datetime, timedelta

from . import git, gitlab
from .branch import Branch
from .interval import IntervalUnion
from .merge_request import MergeRequestRebaseFailed
from .project import Project
from .user import User
from .pipeline import Pipeline


class MergeJob:

    def __init__(self, *, api, user, project, repo, options):
        self._api = api
        self._user = user
        self._project = project
        self._repo = repo
        self._options = options
        self._merge_timeout = timedelta(minutes=5)

    @property
    def repo(self):
        return self._repo

    @property
    def opts(self):
        return self._options

    def execute(self):
        raise NotImplementedError

    def ensure_mergeable_mr(self, merge_request):
        merge_request.refetch_info()
        log.info('Ensuring MR !%s is mergeable', merge_request.iid)
        log.debug('Ensuring MR %r is mergeable', merge_request)

        if merge_request.work_in_progress:
            raise CannotMerge("Sorry, I can't merge requests marked as Work-In-Progress!")

        if merge_request.squash and self._options.requests_commit_tagging:
            raise CannotMerge(
                "Sorry, merging requests marked as auto-squash would ruin my commit tagging!"
            )

        approvals = merge_request.fetch_approvals()
        if not approvals.sufficient:
            raise CannotMerge(
                'Insufficient approvals '
                '(have: {0.approver_usernames} missing: {0.approvals_left})'.format(approvals)
            )

        state = merge_request.state
        if state not in ('opened', 'reopened', 'locked'):
            if state in ('merged', 'closed'):
                raise SkipMerge('The merge request is already {}!'.format(state))
            raise CannotMerge('The merge request is in an unknown state: {}'.format(state))

        if self.during_merge_embargo():
            raise SkipMerge('Merge embargo!')

        if self._user.id not in merge_request.assignee_ids:
            raise SkipMerge('It is not assigned to me anymore!')

    def add_trailers(self, merge_request):

        log.info('Adding trailers for MR !%s', merge_request.iid)

        # add Reviewed-by
        should_add_reviewers = (
            self._options.add_reviewers and
            self._options.fusion is not Fusion.gitlab_rebase
        )
        reviewers = (
            _get_reviewer_names_and_emails(
                merge_request.fetch_commits(),
                merge_request.fetch_approvals(),
                self._api,
            ) if should_add_reviewers
            else None
        )
        sha = None
        if reviewers is not None:
            sha = self._repo.tag_with_trailer(
                trailer_name='Reviewed-by',
                trailer_values=reviewers,
                branch=merge_request.source_branch,
                start_commit='origin/' + merge_request.target_branch,
            )

        # add Tested-by
        should_add_tested = (
            self._options.add_tested and
            self._project.only_allow_merge_if_pipeline_succeeds and
            self._options.fusion is Fusion.rebase
        )

        tested_by = (
            ['{0._user.name} <{1.web_url}>'.format(self, merge_request)]
            if should_add_tested
            else None
        )
        if tested_by is not None:
            sha = self._repo.tag_with_trailer(
                trailer_name='Tested-by',
                trailer_values=tested_by,
                branch=merge_request.source_branch,
                start_commit=merge_request.source_branch + '^'
            )

        # add Part-of
        should_add_parts_of = (
            self._options.add_part_of and
            self._options.fusion is not Fusion.gitlab_rebase
        )
        part_of = (
            '<{0.web_url}>'.format(merge_request)
            if should_add_parts_of
            else None
        )
        if part_of is not None:
            sha = self._repo.tag_with_trailer(
                trailer_name='Part-of',
                trailer_values=[part_of],
                branch=merge_request.source_branch,
                start_commit='origin/' + merge_request.target_branch,
            )
        return sha

    def get_mr_ci_status(self, merge_request, commit_sha=None):
        if commit_sha is None:
            commit_sha = merge_request.sha
<<<<<<< HEAD
        pipelines = Pipeline.pipelines_by_branch(
            merge_request.source_project_id,
            merge_request.source_branch,
            self._api,
        )
        current_pipeline = next(iter(pipelines), None)
        create_pipeline = self.opts.create_pipeline

        trigger = False
=======
>>>>>>> b1c9e0a9

        if self._api.version().release >= (10, 5, 0):
            pipelines = Pipeline.pipelines_by_merge_request(
                merge_request.target_project_id,
                merge_request.iid,
                self._api,
            )
        else:
            pipelines = Pipeline.pipelines_by_branch(
                merge_request.source_project_id,
                merge_request.source_branch,
                self._api,
            )
        current_pipeline = next(iter(pipeline for pipeline in pipelines if pipeline.sha == commit_sha), None)

        if current_pipeline:
            ci_status = current_pipeline.status
            jobs = current_pipeline.get_jobs()
            if not any(self.opts.job_regexp.match(j['name']) for j in jobs):
                if create_pipeline:
                    message = 'CI doesn\'t contain the required jobs.'
                    log.warning(message)
                    trigger = True
                else:
                    raise CannotMerge('CI doesn\'t contain the required jobs.')
        else:
            message = 'No pipeline listed for {sha} on branch {branch}.'.format(
                sha=commit_sha, branch=merge_request.source_branch
            )
            log.warning(message)
            ci_status = None
            if create_pipeline:
                trigger = True

        if trigger:
            self.trigger_pipeline(merge_request, message)
            ci_status = None

        return ci_status

    def trigger_pipeline(self, merge_request, message=''):
        if merge_request.triggered(self._user.id):
            raise CannotMerge(
                ('{message}\n\nI don\'t know what else I can do. ' +
                 'You may need to manually trigger the pipeline or rename the branch.').format(
                    message=message
                )
            )
        new_pipeline = Pipeline.create(
            merge_request.source_project_id,
            merge_request.source_branch,
            self._api,
        )
        if new_pipeline:
            log.info('New pipeline created')
            merge_request.comment(
                ('{message}\n\nI created a new pipeline for [{sha:.8s}](/../commit/{sha}): ' +
                 '[#{pipeline_id}](/../pipelines/{pipeline_id}).').format(
                    message=message, sha=merge_request.sha, pipeline_id=new_pipeline.id
                )
            )
        else:
            raise CannotMerge(
                '{message}\n\nI couldn\'t create a new pipeline.'.format(message=message)
            )

    def wait_for_ci_to_pass(self, merge_request, commit_sha=None):
        time_0 = datetime.utcnow()
        waiting_time_in_secs = 10

        if commit_sha is None:
            commit_sha = merge_request.sha

        log.info('Waiting for CI to pass for MR !%s', merge_request.iid)
        while datetime.utcnow() - time_0 < self._options.ci_timeout:
            ci_status = self.get_mr_ci_status(merge_request, commit_sha=commit_sha)
            if ci_status == 'success':
                log.info('CI for MR !%s passed', merge_request.iid)
                return

            if ci_status == 'skipped':
                log.info('CI for MR !%s skipped', merge_request.iid)
                return

            if ci_status == 'failed':
                raise CannotMerge('CI failed!')

            if ci_status == 'canceled':
                raise CannotMerge('Someone canceled the CI.')

            if ci_status not in ('pending', 'running'):
                log.warning('Suspicious CI status: %r', ci_status)

            log.debug('Waiting for %s secs before polling CI status again', waiting_time_in_secs)
            time.sleep(waiting_time_in_secs)

        raise CannotMerge('CI is taking too long.')

    def unassign_from_mr(self, merge_request):
        log.info('Unassigning from MR !%s', merge_request.iid)
        author_id = merge_request.author_id
        if author_id != self._user.id:
            merge_request.assign_to(author_id)
        else:
            merge_request.unassign()

    def during_merge_embargo(self):
        now = datetime.utcnow()
        return self.opts.embargo.covers(now)

    def maybe_reapprove(self, merge_request, approvals):
        # Re-approve the merge request, in case us pushing it has removed approvals.
        if self.opts.reapprove:
            # approving is not idempotent, so we need to check first that there are no approvals,
            # otherwise we'll get a failure on trying to re-instate the previous approvals
            def sufficient_approvals():
                return merge_request.fetch_approvals().sufficient
            # Make sure we don't race by ensuring approvals have reset since the push
            waiting_time_in_secs = 5
            approval_timeout_in_secs = self._options.approval_timeout.total_seconds()
            iterations = round(approval_timeout_in_secs / waiting_time_in_secs)
            log.info('Checking if approvals have reset')
            while sufficient_approvals() and iterations:
                log.debug('Approvals haven\'t reset yet, sleeping for %s secs', waiting_time_in_secs)
                time.sleep(waiting_time_in_secs)
                iterations -= 1
            if not sufficient_approvals():
                approvals.reapprove()

    def fetch_source_project(self, merge_request):
        remote = 'origin'
        remote_url = None
        source_project = self.get_source_project(merge_request)
        if source_project is not self._project:
            remote = 'source'
            remote_url = source_project.ssh_url_to_repo
            self._repo.fetch(
                remote_name=remote,
                remote_url=remote_url,
            )
        return source_project, remote_url, remote

    def get_source_project(self, merge_request):
        source_project = self._project
        if merge_request.source_project_id != self._project.id:
            source_project = Project.fetch_by_id(
                merge_request.source_project_id,
                api=self._api,
            )
        return source_project

    def get_target_project(self, merge_request):
        return Project.fetch_by_id(merge_request.target_project_id, api=self._api)

    def fuse(self, source, target, source_repo_url=None, local=False):
        # NOTE: this leaves git switched to branch_a
        strategies = {
            Fusion.rebase: self._repo.rebase,
            Fusion.merge: self._repo.merge,
            Fusion.gitlab_rebase: self._repo.rebase,  # we rebase locally to know sha
        }

        strategy = strategies[self._options.fusion]
        return strategy(
            source,
            target,
            source_repo_url=source_repo_url,
            local=local,
        )

    def update_from_target_branch_and_push(
            self,
            merge_request,
            *,
            source_repo_url=None,
    ):
        """Updates `target_branch` with commits from `source_branch`, optionally add trailers and push.
        The update strategy can either be rebase or merge. The default is rebase.

        Returns
        -------
        (sha_of_target_branch, sha_after_update, sha_after_rewrite)
        """
        repo = self._repo
        source_branch = merge_request.source_branch
        target_branch = merge_request.target_branch
        assert source_repo_url != repo.remote_url
        if source_repo_url is None and source_branch == target_branch:
            raise CannotMerge('Source and target branch seem to coincide!')

        branch_update_done = commits_rewrite_done = False
        try:
            initial_mr_sha = merge_request.sha
            updated_sha = self.fuse(
                source_branch,
                target_branch,
                source_repo_url=source_repo_url,
            )
            branch_update_done = True
            # The fuse above fetches origin again, so we are now safe to fetch
            # the sha from the remote target branch.
            target_sha = repo.get_commit_hash('origin/' + target_branch)
            if updated_sha == target_sha:
<<<<<<< HEAD
                raise CannotMerge('These changes already exist in branch `{}`.'.format(target_branch))
            rewritten_sha = self.add_trailers(merge_request) or updated_sha
            branch_rewritten = True
            repo.push(source_branch, source_repo_url=source_repo_url, force=True)
            changes_pushed = True
        except git.GitError:
            if not branch_updated:
                raise CannotMerge('Got conflicts while rebasing, your problem now...')
            if not branch_rewritten:
                raise CannotMerge('Failed on filter-branch; check my logs!')
            if not changes_pushed:
                if self.opts.use_merge_strategy:
                    raise CannotMerge('Failed to push merged changes, check my logs!')
                else:
                    raise CannotMerge('Failed to push rebased changes, check my logs!')

=======
                raise CannotMerge('these changes already exist in branch `{}`'.format(target_branch))
            final_sha = self.add_trailers(merge_request) or updated_sha
            commits_rewrite_done = True
            branch_was_modified = final_sha != initial_mr_sha
            self.synchronize_mr_with_local_changes(merge_request, branch_was_modified, source_repo_url)
        except git.GitError:
            if not branch_update_done:
                raise CannotMerge('got conflicts while rebasing, your problem now...')
            if not commits_rewrite_done:
                raise CannotMerge('failed on filter-branch; check my logs!')
>>>>>>> b1c9e0a9
            raise
        else:
            return target_sha, updated_sha, final_sha
        finally:
            # A failure to clean up probably means something is fucked with the git repo
            # and likely explains any previous failure, so it will better to just
            # raise a GitError
            if source_branch != 'master':
                repo.checkout_branch('master')
                repo.remove_branch(source_branch)

    def synchronize_mr_with_local_changes(
        self,
        merge_request,
        branch_was_modified,
        source_repo_url=None,
    ):
        if self._options.fusion is Fusion.gitlab_rebase:
            self.synchronize_using_gitlab_rebase(merge_request)
        else:
            self.push_force_to_mr(
                merge_request,
                branch_was_modified,
                source_repo_url=source_repo_url,
            )

    def push_force_to_mr(
        self,
        merge_request,
        branch_was_modified,
        source_repo_url=None,
    ):
        try:
            self._repo.push(
                merge_request.source_branch,
                source_repo_url=source_repo_url,
                force=True,
            )
        except git.GitError:
            def fetch_remote_branch():
                return Branch.fetch_by_name(
                    merge_request.source_project_id,
                    merge_request.source_branch,
                    self._api,
                )

            if branch_was_modified and fetch_remote_branch().protected:
                raise CannotMerge("Sorry, I can't modify protected branches!")

            change_type = "merged" if self.opts.fusion == Fusion.merge else "rebased"
            raise CannotMerge('Failed to push %s changes, check my logs!' % change_type)

    def synchronize_using_gitlab_rebase(self, merge_request, expected_sha=None):
        expected_sha = expected_sha or self._repo.get_commit_hash()
        try:
            merge_request.rebase()
        except MergeRequestRebaseFailed as err:
            raise CannotMerge("GitLab failed to rebase the branch saying: {0[0]}".format(err.args))
        except TimeoutError:
            raise CannotMerge("GitLab was taking too long to rebase the branch...")
        except gitlab.ApiError:
            branch = Branch.fetch_by_name(
                        merge_request.source_project_id,
                        merge_request.source_branch,
                        self._api,
                     )
            if branch.protected:
                raise CannotMerge("Sorry, I can't modify protected branches!")
            raise
        else:
            if merge_request.sha != expected_sha:
                raise GitLabRebaseResultMismatch(
                    gitlab_sha=merge_request.sha,
                    expected_sha=expected_sha,
                )


def _get_reviewer_names_and_emails(commits, approvals, api):
    """Return a list ['A. Prover <a.prover@example.com', ...]` for `merge_request.`"""
    uids = approvals.approver_ids
    users = [User.fetch_by_id(uid, api) for uid in uids]
    self_reviewed = {commit['author_email'] for commit in commits} & {user.email for user in users}
    if self_reviewed and len(users) <= 1:
        raise CannotMerge('Commits require at least one independent reviewer.')
    return ['{0.name} <{0.email}>'.format(user) for user in users]


@enum.unique
class Fusion(enum.Enum):
    merge = 0
    rebase = 1
    gitlab_rebase = 2


JOB_OPTIONS = [
    'add_tested',
    'add_part_of',
    'add_reviewers',
    'reapprove',
    'approval_timeout',
    'embargo',
    'ci_timeout',
<<<<<<< HEAD
    'use_merge_strategy',
    'job_regexp',
    'create_pipeline',
=======
    'fusion',
>>>>>>> b1c9e0a9
]


class MergeJobOptions(namedtuple('MergeJobOptions', JOB_OPTIONS)):
    __slots__ = ()

    @property
    def requests_commit_tagging(self):
        return self.add_tested or self.add_part_of or self.add_reviewers

    @classmethod
    def default(
            cls, *,
            add_tested=False, add_part_of=False, add_reviewers=False, reapprove=False,
<<<<<<< HEAD
            approval_timeout=None, embargo=None, ci_timeout=None, use_merge_strategy=False,
            job_regexp=re.compile('.*'), create_pipeline=False
=======
            approval_timeout=None, embargo=None, ci_timeout=None, fusion=Fusion.rebase,
>>>>>>> b1c9e0a9
    ):
        approval_timeout = approval_timeout or timedelta(seconds=0)
        embargo = embargo or IntervalUnion.empty()
        ci_timeout = ci_timeout or timedelta(minutes=15)
        return cls(
            add_tested=add_tested,
            add_part_of=add_part_of,
            add_reviewers=add_reviewers,
            reapprove=reapprove,
            approval_timeout=approval_timeout,
            embargo=embargo,
            ci_timeout=ci_timeout,
<<<<<<< HEAD
            use_merge_strategy=use_merge_strategy,
            job_regexp=job_regexp,
            create_pipeline=create_pipeline,
=======
            fusion=fusion,
>>>>>>> b1c9e0a9
        )


class CannotMerge(Exception):
    @property
    def reason(self):
        args = self.args
        if not args:
            return 'Unknown reason!'

        return args[0]


class SkipMerge(CannotMerge):
    pass


class GitLabRebaseResultMismatch(CannotMerge):
    def __init__(self, gitlab_sha, expected_sha):
        super(GitLabRebaseResultMismatch, self).__init__(
            "GitLab rebase ended up with a different commit:"
            "I expected %s but they got %s" % (expected_sha, gitlab_sha)
        )<|MERGE_RESOLUTION|>--- conflicted
+++ resolved
@@ -136,18 +136,6 @@
     def get_mr_ci_status(self, merge_request, commit_sha=None):
         if commit_sha is None:
             commit_sha = merge_request.sha
-<<<<<<< HEAD
-        pipelines = Pipeline.pipelines_by_branch(
-            merge_request.source_project_id,
-            merge_request.source_branch,
-            self._api,
-        )
-        current_pipeline = next(iter(pipelines), None)
-        create_pipeline = self.opts.create_pipeline
-
-        trigger = False
-=======
->>>>>>> b1c9e0a9
 
         if self._api.version().release >= (10, 5, 0):
             pipelines = Pipeline.pipelines_by_merge_request(
@@ -162,6 +150,9 @@
                 self._api,
             )
         current_pipeline = next(iter(pipeline for pipeline in pipelines if pipeline.sha == commit_sha), None)
+        create_pipeline = self.opts.create_pipeline
+
+        trigger = False
 
         if current_pipeline:
             ci_status = current_pipeline.status
@@ -351,35 +342,16 @@
             # the sha from the remote target branch.
             target_sha = repo.get_commit_hash('origin/' + target_branch)
             if updated_sha == target_sha:
-<<<<<<< HEAD
                 raise CannotMerge('These changes already exist in branch `{}`.'.format(target_branch))
-            rewritten_sha = self.add_trailers(merge_request) or updated_sha
-            branch_rewritten = True
-            repo.push(source_branch, source_repo_url=source_repo_url, force=True)
-            changes_pushed = True
-        except git.GitError:
-            if not branch_updated:
-                raise CannotMerge('Got conflicts while rebasing, your problem now...')
-            if not branch_rewritten:
-                raise CannotMerge('Failed on filter-branch; check my logs!')
-            if not changes_pushed:
-                if self.opts.use_merge_strategy:
-                    raise CannotMerge('Failed to push merged changes, check my logs!')
-                else:
-                    raise CannotMerge('Failed to push rebased changes, check my logs!')
-
-=======
-                raise CannotMerge('these changes already exist in branch `{}`'.format(target_branch))
             final_sha = self.add_trailers(merge_request) or updated_sha
             commits_rewrite_done = True
             branch_was_modified = final_sha != initial_mr_sha
             self.synchronize_mr_with_local_changes(merge_request, branch_was_modified, source_repo_url)
         except git.GitError:
             if not branch_update_done:
-                raise CannotMerge('got conflicts while rebasing, your problem now...')
+                raise CannotMerge('Got conflicts while rebasing, your problem now...')
             if not commits_rewrite_done:
-                raise CannotMerge('failed on filter-branch; check my logs!')
->>>>>>> b1c9e0a9
+                raise CannotMerge('Failed on filter-branch; check my logs!')
             raise
         else:
             return target_sha, updated_sha, final_sha
@@ -482,13 +454,9 @@
     'approval_timeout',
     'embargo',
     'ci_timeout',
-<<<<<<< HEAD
-    'use_merge_strategy',
+    'fusion',
     'job_regexp',
     'create_pipeline',
-=======
-    'fusion',
->>>>>>> b1c9e0a9
 ]
 
 
@@ -503,12 +471,8 @@
     def default(
             cls, *,
             add_tested=False, add_part_of=False, add_reviewers=False, reapprove=False,
-<<<<<<< HEAD
-            approval_timeout=None, embargo=None, ci_timeout=None, use_merge_strategy=False,
+            approval_timeout=None, embargo=None, ci_timeout=None, fusion=Fusion.rebase,
             job_regexp=re.compile('.*'), create_pipeline=False
-=======
-            approval_timeout=None, embargo=None, ci_timeout=None, fusion=Fusion.rebase,
->>>>>>> b1c9e0a9
     ):
         approval_timeout = approval_timeout or timedelta(seconds=0)
         embargo = embargo or IntervalUnion.empty()
@@ -521,13 +485,9 @@
             approval_timeout=approval_timeout,
             embargo=embargo,
             ci_timeout=ci_timeout,
-<<<<<<< HEAD
-            use_merge_strategy=use_merge_strategy,
+            fusion=fusion,
             job_regexp=job_regexp,
             create_pipeline=create_pipeline,
-=======
-            fusion=fusion,
->>>>>>> b1c9e0a9
         )
 
 
