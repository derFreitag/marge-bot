--- conflicted
+++ resolved
@@ -10,14 +10,9 @@
 from .approvals import Approvals
 from .branch import Branch
 from .interval import IntervalUnion
-<<<<<<< HEAD
-from .merge_request import MergeRequestRebaseFailed
-from .project import Project, SquashOption
-=======
 from .merge_request import MergeRequest, MergeRequestRebaseFailed
 from .pipeline import Pipeline
-from .project import Project
->>>>>>> e9a5804d
+from .project import Project, SquashOption
 from .user import User
 
 
