--- conflicted
+++ resolved
@@ -228,33 +228,18 @@
 
         raise TimeoutError("Waiting for merge request to be rebased by GitLab")
 
-<<<<<<< HEAD
     def accept(self, remove_branch=False, sha=None, merge_when_pipeline_succeeds=True, auto_squash=None):
-        params = dict(
-            should_remove_source_branch=remove_branch,
-            merge_when_pipeline_succeeds=merge_when_pipeline_succeeds,
-            sha=sha or self.sha,  # if provided, ensures what is merged is what we want (or fails)
-        )
+        params = {
+            "should_remove_source_branch": remove_branch,
+            "merge_when_pipeline_succeeds": merge_when_pipeline_succeeds,
+            "sha": sha
+            or self.sha,  # if provided, ensures what is merged is what we want (or fails)
+        }
         if auto_squash is not None:
             params['squash'] = auto_squash
-        return self._api.call(PUT(
-            '/projects/{0.project_id}/merge_requests/{0.iid}/merge'.format(self),
-            params
-        ))
-=======
-    def accept(self, remove_branch=False, sha=None, merge_when_pipeline_succeeds=True):
         return self._api.call(
-            PUT(
-                f"/projects/{self.project_id}/merge_requests/{self.iid}/merge",
-                {
-                    "should_remove_source_branch": remove_branch,
-                    "merge_when_pipeline_succeeds": merge_when_pipeline_succeeds,
-                    "sha": sha
-                    or self.sha,  # if provided, ensures what is merged is what we want (or fails)
-                },
-            )
-        )
->>>>>>> e9a5804d
+            PUT(f"/projects/{self.project_id}/merge_requests/{self.iid}/merge",params)
+        )
 
     def close(self):
         return self._api.call(
