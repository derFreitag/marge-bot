import logging as log
import time

from . import gitlab
from .approvals import Approvals


GET, POST, PUT, DELETE = gitlab.GET, gitlab.POST, gitlab.PUT, gitlab.DELETE


class MergeRequest(gitlab.Resource):

    @classmethod
    def create(cls, api, project_id, params):
        merge_request_info = api.call(POST(
            '/projects/{project_id}/merge_requests'.format(project_id=project_id),
            params,
        ))
        merge_request = cls(api, merge_request_info)
        return merge_request

    @classmethod
    def search(cls, api, project_id, params):
        merge_requests = api.collect_all_pages(GET(
            '/projects/{project_id}/merge_requests'.format(project_id=project_id),
            params,
        ))
        return [cls(api, merge_request) for merge_request in merge_requests]

    @classmethod
    def fetch_by_iid(cls, project_id, merge_request_iid, api):
        merge_request = cls(api, {'iid': merge_request_iid, 'project_id': project_id})
        merge_request.refetch_info()
        return merge_request

    @classmethod
    def fetch_all_open_for_user(cls, project_id, user_id, api, merge_order):
        all_merge_request_infos = api.collect_all_pages(GET(
            '/projects/{project_id}/merge_requests'.format(project_id=project_id),
            {'state': 'opened', 'order_by': merge_order, 'sort': 'asc'},
        ))
        my_merge_request_infos = [
            mri for mri in all_merge_request_infos
            if ((mri.get('assignee', {}) or {}).get('id') == user_id) or
               (user_id in [assignee.get('id') for assignee in (mri.get('assignees', []) or [])])
        ]

        return [cls(api, merge_request_info) for merge_request_info in my_merge_request_infos]

    @property
    def project_id(self):
        return self.info['project_id']

    @property
    def iid(self):
        return self.info['iid']

    @property
    def title(self):
        return self.info['title']

    @property
    def state(self):
        return self.info['state']

    @property
    def rebase_in_progress(self):
        return self.info.get('rebase_in_progress', False)

    @property
    def merge_error(self):
        return self.info.get('merge_error')

    @property
    def assignee_ids(self):
        if 'assignees' in self.info:
            return [assignee.get('id') for assignee in (self.info['assignees'] or [])]
        return [(self.info.get('assignee', {}) or {}).get('id')]

    @property
    def author_id(self):
        return self.info['author'].get('id')

    @property
    def source_branch(self):
        return self.info['source_branch']

    @property
    def target_branch(self):
        return self.info['target_branch']

    @property
    def sha(self):
        return self.info['sha']

    @property
    def squash(self):
        return self.info.get('squash', False)  # missing means auto-squash not supported

    @property
    def source_project_id(self):
        return self.info['source_project_id']

    @property
    def target_project_id(self):
        return self.info['target_project_id']

    @property
    def work_in_progress(self):
        return self.info['work_in_progress']

    @property
    def approved_by(self):
        return self.info['approved_by']

    @property
    def web_url(self):
        return self.info['web_url']

    def refetch_info(self):
        self._info = self._api.call(GET('/projects/{0.project_id}/merge_requests/{0.iid}'.format(self)))

    def comment(self, message):
        if self._api.version().release >= (9, 2, 2):
            notes_url = '/projects/{0.project_id}/merge_requests/{0.iid}/notes'.format(self)
        else:
            # GitLab botched the v4 api before 9.2.2
            notes_url = '/projects/{0.project_id}/merge_requests/{0.id}/notes'.format(self)

        return self._api.call(POST(notes_url, {'body': message}))

    def rebase(self):
        self.refetch_info()

        if not self.rebase_in_progress:
            self._api.call(PUT(
                '/projects/{0.project_id}/merge_requests/{0.iid}/rebase'.format(self),
            ))
        else:
            # We wanted to rebase and someone just happened to press the button for us!
            log.info('A rebase was already in progress on the merge request!')

        max_attempts = 30
        wait_between_attempts_in_secs = 1

        for _ in range(max_attempts):
            self.refetch_info()
            if not self.rebase_in_progress:
                if self.merge_error:
                    raise MergeRequestRebaseFailed(self.merge_error)
                return

            time.sleep(wait_between_attempts_in_secs)

        raise TimeoutError('Waiting for merge request to be rebased by GitLab')

    def accept(self, remove_branch=False, sha=None):
        return self._api.call(PUT(
            '/projects/{0.project_id}/merge_requests/{0.iid}/merge'.format(self),
            dict(
                should_remove_source_branch=remove_branch,
                merge_when_pipeline_succeeds=True,
                sha=sha or self.sha,  # if provided, ensures what is merged is what we want (or fails)
            ),
        ))

    def close(self):
        return self._api.call(PUT(
            '/projects/{0.project_id}/merge_requests/{0.iid}'.format(self),
            {'state_event': 'close'},
        ))

    def assign_to(self, user_id):
        return self._api.call(PUT(
            '/projects/{0.project_id}/merge_requests/{0.iid}'.format(self),
            {'assignee_id': user_id},
        ))

    def unassign(self):
        return self.assign_to(0)

    def fetch_approvals(self):
        # 'id' needed for for GitLab 9.2.2 hack (see Approvals.refetch_info())
        info = {'id': self.id, 'iid': self.iid, 'project_id': self.project_id}
        approvals = Approvals(self.api, info)
        approvals.refetch_info()
        return approvals

<<<<<<< HEAD
    def triggered(self, user_id):
        if self._api.version().release >= (9, 2, 2):
            notes_url = '/projects/{0.project_id}/merge_requests/{0.iid}/notes'.format(self)
        else:
            # GitLab botched the v4 api before 9.2.2
            notes_url = '/projects/{0.project_id}/merge_requests/{0.id}/notes'.format(self)

        comments = self._api.collect_all_pages(GET(notes_url))
        message = 'I created a new pipeline for [{sha:.8s}]'.format(sha=self.sha)
        my_comments = [c['body'] for c in comments if c['author']['id'] == user_id]
        return any(message in c for c in my_comments)
=======
    def fetch_commits(self):
        return self._api.call(GET('/projects/{0.project_id}/merge_requests/{0.iid}/commits'.format(self)))


class MergeRequestRebaseFailed(Exception):
    pass
>>>>>>> b1c9e0a9
<|MERGE_RESOLUTION|>--- conflicted
+++ resolved
@@ -186,7 +186,9 @@
         approvals.refetch_info()
         return approvals
 
-<<<<<<< HEAD
+    def fetch_commits(self):
+        return self._api.call(GET('/projects/{0.project_id}/merge_requests/{0.iid}/commits'.format(self)))
+
     def triggered(self, user_id):
         if self._api.version().release >= (9, 2, 2):
             notes_url = '/projects/{0.project_id}/merge_requests/{0.iid}/notes'.format(self)
@@ -198,11 +200,7 @@
         message = 'I created a new pipeline for [{sha:.8s}]'.format(sha=self.sha)
         my_comments = [c['body'] for c in comments if c['author']['id'] == user_id]
         return any(message in c for c in my_comments)
-=======
-    def fetch_commits(self):
-        return self._api.call(GET('/projects/{0.project_id}/merge_requests/{0.iid}/commits'.format(self)))
 
 
 class MergeRequestRebaseFailed(Exception):
-    pass
->>>>>>> b1c9e0a9
+    pass