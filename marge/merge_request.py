import datetime
import logging as log
import sys
import time
from typing import TYPE_CHECKING, Any, Dict, List, Optional

from . import gitlab
from . import user as mb_user
from .approvals import Approvals

NO_JOBS_MESSAGE = "No stages / jobs for this pipeline."


class MergeRequest(gitlab.Resource):
    # pylint: disable=too-many-public-methods
    @classmethod
    def create(
        cls, api: gitlab.Api, project_id: int, params: Dict[str, Any]
    ) -> "MergeRequest":
        merge_request_info = api.call(
            gitlab.POST(
                f"/projects/{project_id}/merge_requests",
                params,
            )
        )
        if TYPE_CHECKING:
            assert isinstance(merge_request_info, dict)
        return cls(api, merge_request_info)

    @classmethod
    def search(
        cls, api: gitlab.Api, project_id: int, params: Dict[str, Any]
    ) -> List["MergeRequest"]:
        merge_requests = api.collect_all_pages(
            gitlab.GET(
                f"/projects/{project_id}/merge_requests",
                params,
            )
        )
        return [cls(api, merge_request) for merge_request in merge_requests]

    @classmethod
    def fetch_by_iid(
        cls, project_id: int, merge_request_iid: int, api: gitlab.Api
    ) -> "MergeRequest":
        merge_request = cls(api, {"iid": merge_request_iid, "project_id": project_id})
        merge_request.refetch_info()
        return merge_request

    @classmethod
    def fetch_assigned_at(
        cls, user: mb_user.User, api: gitlab.Api, merge_request: Dict[str, Any]
    ) -> float:
        assigned_at = 0.0
        all_discussions = api.collect_all_pages(
            gitlab.GET(
                f'/projects/{merge_request.get("project_id")}/'
                + f'merge_requests/{merge_request.get("iid")}/discussions'
            )
        )
        match_body = f"assigned to @{user.username}"
        for discussion in all_discussions:
            for note in discussion.get("notes", []):
                if match_body in note.get("body"):
                    date_string = note.get("created_at")
                    date_format = "%Y-%m-%dT%H:%M:%S.%f%z"
                    if (sys.version_info.major, sys.version_info.minor) <= (3, 6):
                        assigned = (
                            datetime.datetime.strptime(
                                date_string[:-1], date_format[:-2]
                            )
                            .replace(tzinfo=datetime.timezone.utc)
                            .timestamp()
                        )
                    else:
                        assigned = datetime.datetime.strptime(
                            date_string, date_format
                        ).timestamp()
                    if assigned > assigned_at:
                        assigned_at = assigned
        return assigned_at

    @classmethod
    def fetch_all_open_for_user(
        cls, project_id: int, user: mb_user.User, api: gitlab.Api, merge_order: str
    ) -> List["MergeRequest"]:
        request_merge_order = (
            "created_at" if merge_order == "assigned_at" else merge_order
        )

        all_merge_request_infos = api.collect_all_pages(
            gitlab.GET(
                f"/projects/{project_id}/merge_requests",
                {"state": "opened", "order_by": request_merge_order, "sort": "asc"},
            )
        )
        my_merge_request_infos = [
            mri
            for mri in all_merge_request_infos
            if ((mri.get("assignee", {}) or {}).get("id") == user.id)
            or (
                user.id
                in [assignee.get("id") for assignee in (mri.get("assignees", []) or [])]
            )
        ]

        if merge_order == "assigned_at":
            my_merge_request_infos.sort(
                key=lambda mri: cls.fetch_assigned_at(user, api, mri)
            )

        return [
            cls(api, merge_request_info)
            for merge_request_info in my_merge_request_infos
        ]

    @property
    def id(self) -> int:
        result = self._info["id"]
        if TYPE_CHECKING:
            assert isinstance(result, int)
        return result

    @property
    def project_id(self) -> int:
        result = self.info["project_id"]
        if TYPE_CHECKING:
            assert isinstance(result, int)
        return result

    @property
    def iid(self) -> int:
        result = self.info["iid"]
        if TYPE_CHECKING:
            assert isinstance(result, int)
        return result

    @property
    def title(self) -> str:
        result = self.info["title"]
        if TYPE_CHECKING:
            assert isinstance(result, str)
        return result

    @property
    def state(self) -> str:
        result = self.info["state"]
        if TYPE_CHECKING:
            assert isinstance(result, str)
        return result

    @property
    def merge_status(self) -> str:
        result = self.info["merge_status"]
        if TYPE_CHECKING:
            assert isinstance(result, str)
        return result

    @property
    def rebase_in_progress(self) -> bool:
        result = self.info.get("rebase_in_progress", False)
        if TYPE_CHECKING:
            assert isinstance(result, bool)
        return result

    @property
    def merge_error(self) -> Optional[str]:
        result = self.info.get("merge_error")
        if TYPE_CHECKING:
            if result is not None:
                assert isinstance(result, str)
        return result

    @property
    def assignee_ids(self) -> List[Optional[int]]:
        if "assignees" in self.info:
            return [assignee.get("id") for assignee in (self.info["assignees"] or [])]
        return [(self.info.get("assignee", {}) or {}).get("id")]

    @property
    def author_id(self) -> Optional[int]:
        author = self.info["author"]
        if TYPE_CHECKING:
            assert isinstance(author, dict)
        return author.get("id")

    @property
    def source_branch(self) -> str:
        result = self.info["source_branch"]
        if TYPE_CHECKING:
            assert isinstance(result, str)
        return result

    @property
    def target_branch(self) -> str:
        result = self.info["target_branch"]
        if TYPE_CHECKING:
            assert isinstance(result, str)
        return result

    @property
    def sha(self) -> str:
        result = self.info["sha"]
        if TYPE_CHECKING:
            assert isinstance(result, str)
        return result

    @property
    def squash(self) -> bool:
        return self.info.get("squash", False)  # missing means auto-squash not supported

    @property
    def source_project_id(self) -> int:
        result = self.info["source_project_id"]
        if TYPE_CHECKING:
            assert isinstance(result, int)
        return result

    @property
    def target_project_id(self) -> int:
        result = self.info["target_project_id"]
        if TYPE_CHECKING:
            assert isinstance(result, int)
        return result

    @property
    def draft(self) -> bool:
        result = self.info["draft"]
        if TYPE_CHECKING:
            assert isinstance(result, bool)
        return result

    @property
    def approved_by(self) -> int:
        # FIXME(jlvillal): Unable to find this field in the GitLab docs
        result = self.info["approved_by"]
        if TYPE_CHECKING:
            assert isinstance(result, int)
        return result

    @property
    def web_url(self) -> str:
        result = self.info["web_url"]
        if TYPE_CHECKING:
            assert isinstance(result, str)
        return result

    @property
    def blocking_discussions_resolved(self) -> bool:
        result = self.info["blocking_discussions_resolved"]
        if TYPE_CHECKING:
            assert isinstance(result, bool)
        return result

    @property
    def force_remove_source_branch(self) -> bool:
        result = self.info["force_remove_source_branch"]
        if TYPE_CHECKING:
            assert isinstance(result, bool)
        return result

    def update_sha(self, sha: str) -> None:
        """record the updated sha. We don't use refetch_info instead as it may hit cache."""
        self._info["sha"] = sha

    def refetch_info(self) -> None:
        result = self._api.call(
            gitlab.GET(
                f"/projects/{self.project_id}/merge_requests/{self.iid}",
                {"include_rebase_in_progress": "true"},
            ),
        )
        if TYPE_CHECKING:
            assert isinstance(result, dict)
        self._info = result

    def comment(self, message: str) -> Dict[str, Any]:
        if self._api.version().release >= (9, 2, 2):
            notes_url = f"/projects/{self.project_id}/merge_requests/{self.iid}/notes"
        else:
            # GitLab botched the v4 api before 9.2.2
            notes_url = f"/projects/{self.project_id}/merge_requests/{self.id}/notes"

        result = self._api.call(gitlab.POST(notes_url, {"body": message}))
        if TYPE_CHECKING:
            assert isinstance(result, dict)
        return result

    def rebase(self) -> None:
        self.refetch_info()

        if not self.rebase_in_progress:
            self._api.call(
                gitlab.PUT(
                    f"/projects/{self.project_id}/merge_requests/{self.iid}/rebase",
                )
            )
        else:
            # We wanted to rebase and someone just happened to press the button for us!
            log.info("A rebase was already in progress on the merge request!")

        max_attempts = 30
        wait_between_attempts_in_secs = 1

        for _ in range(max_attempts):
            self.refetch_info()
            if not self.rebase_in_progress:
                if self.merge_error:
                    raise MergeRequestRebaseFailed(self.merge_error)
                return

            time.sleep(wait_between_attempts_in_secs)

        raise TimeoutError("Waiting for merge request to be rebased by GitLab")

    def accept(
        self,
<<<<<<< HEAD
        remove_branch=False,
        sha=None,
        merge_when_pipeline_succeeds=True,
        auto_squash=None,
    ):
        params = {
            "should_remove_source_branch": remove_branch,
            "merge_when_pipeline_succeeds": merge_when_pipeline_succeeds,
            "sha": sha
            or self.sha,  # if provided, ensures what is merged is what we want (or fails)
        }
        if auto_squash is not None:
            params["squash"] = auto_squash
        return self._api.call(
            PUT(f"/projects/{self.project_id}/merge_requests/{self.iid}/merge", params)
=======
        remove_branch: bool = False,
        sha: Optional[str] = None,
        merge_when_pipeline_succeeds: bool = True,
    ) -> Dict[str, Any]:
        result = self._api.call(
            gitlab.PUT(
                f"/projects/{self.project_id}/merge_requests/{self.iid}/merge",
                {
                    "should_remove_source_branch": remove_branch,
                    "merge_when_pipeline_succeeds": merge_when_pipeline_succeeds,
                    "sha": sha
                    or self.sha,  # if provided, ensures what is merged is what we want (or fails)
                },
            )
>>>>>>> 5b1b5516
        )
        if TYPE_CHECKING:
            assert isinstance(result, dict)
        return result

    def close(self) -> Dict[str, Any]:
        result = self._api.call(
            gitlab.PUT(
                f"/projects/{self.project_id}/merge_requests/{self.iid}",
                {"state_event": "close"},
            )
        )
        if TYPE_CHECKING:
            assert isinstance(result, dict)
        return result

    def assign_to(self, user_id: int) -> Dict[str, Any]:
        result = self._api.call(
            gitlab.PUT(
                f"/projects/{self.project_id}/merge_requests/{self.iid}",
                {"assignee_id": user_id},
            )
        )
        if TYPE_CHECKING:
            assert isinstance(result, dict)
        return result

    def unassign(self) -> Dict[str, Any]:
        return self.assign_to(0)

    def fetch_approvals(self) -> Approvals:
        # 'id' needed for for GitLab 9.2.2 hack (see Approvals.refetch_info())
        info = {"id": self.id, "iid": self.iid, "project_id": self.project_id}
        approvals = Approvals(self.api, info)
        approvals.refetch_info()
        return approvals

    def fetch_commits(self) -> List[Dict[str, Any]]:
        result = self._api.call(
            gitlab.GET(f"/projects/{self.project_id}/merge_requests/{self.iid}/commits")
        )
        if TYPE_CHECKING:
            assert isinstance(result, list)
        return result

    def trigger_pipeline(self) -> Dict[str, Any]:
        """
        Triggers a pipeline for the merge request.

        At first, try to trigger a merge request pipeline, which is different
        from a normal Gitlab CI pipeline and should be configured[0].
        If this fails due to unavailable merge request job definitions, trigger
        a normal pipeline for the source branch.

        [0]: https://docs.gitlab.com/ee/ci/pipelines/merge_request_pipelines.html
        """
        try:
            result = self._api.call(
                gitlab.POST(
                    f"/projects/{self.project_id}/merge_requests/{self.iid}/pipelines"
                )
            )
        except gitlab.BadRequest as exc:
            if exc.error_message is None or NO_JOBS_MESSAGE not in exc.error_message:
                raise

            log.info(
                "The pipeline is not configured for MR jobs, triggering a usual pipeline."
            )
            result = self._api.call(
                gitlab.POST(
                    f"/projects/{self.project_id}/pipeline?ref={self.source_branch}"
                )
            )
        if TYPE_CHECKING:
            assert isinstance(result, dict)
        return result


class MergeRequestRebaseFailed(Exception):
    pass<|MERGE_RESOLUTION|>--- conflicted
+++ resolved
@@ -315,12 +315,11 @@
 
     def accept(
         self,
-<<<<<<< HEAD
-        remove_branch=False,
-        sha=None,
-        merge_when_pipeline_succeeds=True,
-        auto_squash=None,
-    ):
+        remove_branch: bool = False,
+        sha: Optional[str] = None,
+        merge_when_pipeline_succeeds: bool = True,
+        auto_squash: Optional[bool] = None,
+    ) -> Dict[str, Any]:
         params = {
             "should_remove_source_branch": remove_branch,
             "merge_when_pipeline_succeeds": merge_when_pipeline_succeeds,
@@ -329,24 +328,8 @@
         }
         if auto_squash is not None:
             params["squash"] = auto_squash
-        return self._api.call(
-            PUT(f"/projects/{self.project_id}/merge_requests/{self.iid}/merge", params)
-=======
-        remove_branch: bool = False,
-        sha: Optional[str] = None,
-        merge_when_pipeline_succeeds: bool = True,
-    ) -> Dict[str, Any]:
         result = self._api.call(
-            gitlab.PUT(
-                f"/projects/{self.project_id}/merge_requests/{self.iid}/merge",
-                {
-                    "should_remove_source_branch": remove_branch,
-                    "merge_when_pipeline_succeeds": merge_when_pipeline_succeeds,
-                    "sha": sha
-                    or self.sha,  # if provided, ensures what is merged is what we want (or fails)
-                },
-            )
->>>>>>> 5b1b5516
+            gitlab.PUT(f"/projects/{self.project_id}/merge_requests/{self.iid}/merge", params)
         )
         if TYPE_CHECKING:
             assert isinstance(result, dict)
