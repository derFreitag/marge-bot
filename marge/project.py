import enum
import functools
import logging as log
<<<<<<< HEAD
from enum import Enum, IntEnum, unique
from functools import partial
=======
from typing import TYPE_CHECKING, Any, Dict, List, cast
>>>>>>> 5b1b5516

from . import gitlab

GET = gitlab.GET


class Project(gitlab.Resource):
    @classmethod
    def fetch_by_id(cls, project_id: int, api: gitlab.Api) -> "Project":
        info = api.call(GET(f"/projects/{project_id}"))
        if TYPE_CHECKING:
            assert isinstance(info, dict)
        return cls(api, info)

    @classmethod
    def fetch_by_path(cls, project_path: str, api: gitlab.Api) -> "Project":
        def filter_by_path_with_namespace(
            projects: List[Dict[str, Any]]
        ) -> List[Dict[str, Any]]:
            return [p for p in projects if p["path_with_namespace"] == project_path]

        make_project = functools.partial(cls, api)

        all_projects = api.collect_all_pages(GET("/projects"))
        return cast(
            Project,
            gitlab.from_singleton_list(make_project)(
                filter_by_path_with_namespace(all_projects)
            ),
        )

    @classmethod
    def fetch_all_mine(cls, api: gitlab.Api) -> List["Project"]:
        projects_kwargs: Dict[str, Any] = {
            "membership": True,
            "with_merge_requests_enabled": True,
            "archived": False,
        }

        # GitLab has an issue where projects may not show appropriate permissions in nested groups. Using
        # `min_access_level` is known to provide the correct projects, so we'll prefer this method
        # if it's available. See #156 for more details.
        use_min_access_level = api.version().release >= (11, 2)
        if use_min_access_level:
            projects_kwargs["min_access_level"] = int(AccessLevel.developer)

        projects_info = api.collect_all_pages(
            GET(
                "/projects",
                projects_kwargs,
            )
        )
        if TYPE_CHECKING:
            assert isinstance(projects_info, list)

        def project_seems_ok(project_info: Dict[str, Any]) -> bool:
            # A bug in at least GitLab 9.3.5 would make GitLab not report permissions after
            # moving subgroups. See for full story #19.
            permissions = project_info["permissions"]
            permissions_ok = bool(
                permissions["project_access"] or permissions["group_access"]
            )
            if not permissions_ok:
                project_name = project_info["path_with_namespace"]
                log.warning(
                    "Ignoring project %s since GitLab provided no user permissions",
                    project_name,
                )

            return permissions_ok

        projects = []

        for project_info in projects_info:
            if use_min_access_level:
                # We know we fetched projects with at least developer access, so we'll use that as
                # a fallback if GitLab doesn't correctly report permissions as described above.
                project_info["permissions"]["marge"] = {
                    "access_level": AccessLevel.developer
                }
            elif not project_seems_ok(project_info):
                continue

            projects.append(cls(api, project_info))

        return projects

    @property
    def id(self) -> int:
        result = self._info["id"]
        if TYPE_CHECKING:
            assert isinstance(result, int)
        return result

    @property
    def default_branch(self) -> str:
        result = self.info["default_branch"]
        if TYPE_CHECKING:
            assert isinstance(result, str)
        return result

    @property
    def path_with_namespace(self) -> str:
        result = self.info["path_with_namespace"]
        if TYPE_CHECKING:
            assert isinstance(result, str)
        return result

    @property
    def ssh_url_to_repo(self) -> str:
        result = self.info["ssh_url_to_repo"]
        if TYPE_CHECKING:
            assert isinstance(result, str)
        return result

    @property
    def http_url_to_repo(self) -> str:
        result = self.info["http_url_to_repo"]
        if TYPE_CHECKING:
            assert isinstance(result, str)
        return result

    @property
    def merge_requests_enabled(self) -> bool:
        result = self.info["merge_requests_enabled"]
        if TYPE_CHECKING:
            assert isinstance(result, bool)
        return result

    @property
<<<<<<< HEAD
    def squash_option(self):
        return SquashOption(self.info["squash_option"])

    @property
    def only_allow_merge_if_pipeline_succeeds(self):
        return self.info["only_allow_merge_if_pipeline_succeeds"]
=======
    def only_allow_merge_if_pipeline_succeeds(self) -> bool:
        result = self.info["only_allow_merge_if_pipeline_succeeds"]
        if TYPE_CHECKING:
            assert isinstance(result, bool)
        return result
>>>>>>> 5b1b5516

    @property
    def only_allow_merge_if_all_discussions_are_resolved(  # pylint: disable=invalid-name
        self,
    ) -> bool:
        result = self.info["only_allow_merge_if_all_discussions_are_resolved"]
        if TYPE_CHECKING:
            assert isinstance(result, bool)
        return result

    @property
    def approvals_required(self) -> int:
        result = self.info["approvals_before_merge"]
        if TYPE_CHECKING:
            assert isinstance(result, int)
        return result

    @property
    def access_level(self) -> int:
        permissions = self.info["permissions"]
        effective_access = (
            permissions["project_access"]
            or permissions["group_access"]
            or permissions.get("marge")
        )
        assert (
            effective_access is not None
        ), "GitLab failed to provide user permissions on project"
        return AccessLevel(effective_access["access_level"])


# pylint: disable=invalid-name
@enum.unique
class AccessLevel(enum.IntEnum):
    # See https://docs.gitlab.com/ce/api/access_requests.html
    none = 0
    minimal = 5
    guest = 10
    reporter = 20
    developer = 30
    maintainer = 40
    owner = 50


@unique
class SquashOption(str, Enum):
    always = "always"
    default_off = "default_off"
    default_on = "default_on"
    never = "never"<|MERGE_RESOLUTION|>--- conflicted
+++ resolved
@@ -1,12 +1,8 @@
 import enum
 import functools
 import logging as log
-<<<<<<< HEAD
-from enum import Enum, IntEnum, unique
-from functools import partial
-=======
+from enum import Enum, unique
 from typing import TYPE_CHECKING, Any, Dict, List, cast
->>>>>>> 5b1b5516
 
 from . import gitlab
 
@@ -137,20 +133,15 @@
         return result
 
     @property
-<<<<<<< HEAD
     def squash_option(self):
         return SquashOption(self.info["squash_option"])
 
     @property
-    def only_allow_merge_if_pipeline_succeeds(self):
-        return self.info["only_allow_merge_if_pipeline_succeeds"]
-=======
     def only_allow_merge_if_pipeline_succeeds(self) -> bool:
         result = self.info["only_allow_merge_if_pipeline_succeeds"]
         if TYPE_CHECKING:
             assert isinstance(result, bool)
         return result
->>>>>>> 5b1b5516
 
     @property
     def only_allow_merge_if_all_discussions_are_resolved(  # pylint: disable=invalid-name
