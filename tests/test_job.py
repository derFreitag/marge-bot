--- conflicted
+++ resolved
@@ -150,7 +150,6 @@
             == "Sorry, I can't merge requests which have unresolved discussions!"
         )
 
-<<<<<<< HEAD
     @pytest.mark.parametrize('squash_option', marge.project.SquashOption)
     def test_ensure_mergeable_mr_squash_wanted_and_trailers(self, squash_option):
         merge_job = self.get_merge_job(
@@ -159,10 +158,6 @@
                 spec_set=True,
                 squash_option=squash_option,
             ),
-=======
-    def test_ensure_mergeable_mr_squash_and_trailers(self):
-        merge_job = self.get_merge_job(
->>>>>>> e9a5804d
             options=MergeJobOptions.default(add_reviewers=True)
         )
         merge_request = self._mock_merge_request(
